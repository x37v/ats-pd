[package]
name = "ats"
version = "0.1.0"
authors = ["Alex Norman <alex@x37v.info>"]
edition = "2018"

[lib]
name = "ats"
crate-type = ["cdylib"]

[dependencies]
ats-sys = { git = "https://github.com/x37v/ats-sys.git" }
pd-sys = "0.1.0"
pd-ext = { git = "https://github.com/x37v/puredata-rust", branch = "develop" }
pd-ext-macros = { git = "https://github.com/x37v/puredata-rust", branch = "develop" }
byteorder = "1.3.2"
lazy_static = "1.4.0"
clap = "2.33.0"
tempfile = "3.1.0"
itertools = "0.8.2"
rand = "0.7.3"
<<<<<<< HEAD
atomic = "0.4.5"
=======

[profile.release]
lto = "fat"
panic = "abort"
codegen-units = 1
>>>>>>> ae5cef75
<|MERGE_RESOLUTION|>--- conflicted
+++ resolved
@@ -19,12 +19,9 @@
 tempfile = "3.1.0"
 itertools = "0.8.2"
 rand = "0.7.3"
-<<<<<<< HEAD
 atomic = "0.4.5"
-=======
 
 [profile.release]
 lto = "fat"
 panic = "abort"
-codegen-units = 1
->>>>>>> ae5cef75
+codegen-units = 1